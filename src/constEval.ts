import { Address, Cell, toNano } from "@ton/core";
import { enabledMasterchain } from "./config/features";
import { CompilerContext } from "./context";
import {
    AstBinaryOperation,
    AstExpression,
    AstId,
    AstStructFieldInitializer,
    SrcInfo,
    AstUnaryOperation,
    isSelfId,
    eqNames,
    idText,
} from "./grammar/ast";
<<<<<<< HEAD
import { TactConstEvalError, idTextErr, throwConstEvalError } from "./errors";
import { CommentValue, StructValue, Value } from "./types/types";
=======
import { idTextErr, throwConstEvalError } from "./errors";
import { CommentValue, showValue, StructValue, Value } from "./types/types";
>>>>>>> d8893ca5
import { sha256_sync } from "@ton/crypto";
import {
    isValue,
    extractValue,
    makeValueExpression,
    makeUnaryExpression,
    makeBinaryExpression,
    divFloor,
    modFloor,
} from "./optimizer/util";
import {
    DUMMY_LOCATION,
    ExpressionTransformer,
    ValueExpression,
} from "./optimizer/types";
import { StandardOptimizer } from "./optimizer/standardOptimizer";
import {
    getStaticConstant,
    getType,
    hasStaticConstant,
} from "./types/resolveDescriptors";
import { getExpType } from "./types/resolveExpression";

// TVM integers are signed 257-bit integers
const minTvmInt: bigint = -(2n ** 256n);
const maxTvmInt: bigint = 2n ** 256n - 1n;

// The optimizer that applies the rewriting rules during partial evaluation.
// For the moment we use an optimizer that respects overflows.
const optimizer: ExpressionTransformer = new StandardOptimizer();

// Throws a non-fatal const-eval error, in the sense that const-eval as a compiler
// optimization cannot be applied, e.g. to `let`-statements.
// Note that for const initializers this is a show-stopper.
function throwNonFatalErrorConstEval(msg: string, source: SrcInfo): never {
    throwConstEvalError(
        `Cannot evaluate expression to a constant: ${msg}`,
        false,
        source,
    );
}

// Throws a fatal const-eval, meaning this is a meaningless program,
// so compilation should be aborted in all cases
function throwErrorConstEval(msg: string, source: SrcInfo): never {
    throwConstEvalError(
        `Cannot evaluate expression to a constant: ${msg}`,
        true,
        source,
    );
}

function ensureInt(val: Value, source: SrcInfo): bigint {
    if (typeof val !== "bigint") {
        throwErrorConstEval(
            `integer expected, but got '${showValue(val)}'`,
            source,
        );
    }
    if (minTvmInt <= val && val <= maxTvmInt) {
        return val;
    } else {
        throwErrorConstEval(
            `integer '${showValue(val)}' does not fit into TVM Int type`,
            source,
        );
    }
}

function ensureBoolean(val: Value, source: SrcInfo): boolean {
    if (typeof val !== "boolean") {
        throwErrorConstEval(
            `boolean expected, but got '${showValue(val)}'`,
            source,
        );
    }
    return val;
}

function ensureString(val: Value, source: SrcInfo): string {
    if (typeof val !== "string") {
        throwErrorConstEval(
            `string expected, but got '${showValue(val)}'`,
            source,
        );
    }
    return val;
}

function ensureFunArity(arity: number, args: AstExpression[], source: SrcInfo) {
    if (args.length !== arity) {
        throwErrorConstEval(
            `function expects ${arity} argument(s), but got ${args.length}`,
            source,
        );
    }
}

function ensureMethodArity(
    arity: number,
    args: AstExpression[],
    source: SrcInfo,
) {
    if (args.length !== arity) {
        throwErrorConstEval(
            `method expects ${arity} argument(s), but got ${args.length}`,
            source,
        );
    }
}

export function evalUnaryOp(op: AstUnaryOperation, valOperand: Value): Value {
    return __evalUnaryOp(op, valOperand, DUMMY_LOCATION, DUMMY_LOCATION);
}

function __evalUnaryOp(
    op: AstUnaryOperation,
    valOperand: Value,
    operandRef: SrcInfo,
    source: SrcInfo,
): Value {
    switch (op) {
        case "+":
            return ensureInt(valOperand, operandRef);
        case "-":
            return ensureInt(-ensureInt(valOperand, operandRef), source);
        case "~":
            return ~ensureInt(valOperand, operandRef);
        case "!":
            return !ensureBoolean(valOperand, operandRef);
        case "!!":
            if (valOperand === null) {
                throwErrorConstEval(
                    "non-null value expected but got null",
                    operandRef,
                );
            }
            return valOperand;
    }
}

function fullyEvalUnaryOp(
    op: AstUnaryOperation,
    operand: AstExpression,
    source: SrcInfo,
    ctx: CompilerContext,
): Value {
    // Tact grammar does not have negative integer literals,
    // so in order to avoid errors for `-115792089237316195423570985008687907853269984665640564039457584007913129639936`
    // which is `-(2**256)` we need to have a special case for it

    if (operand.kind === "number" && op === "-") {
        // emulating negative integer literals
        return ensureInt(-operand.value, source);
    }

    const valOperand = evalConstantExpression(operand, ctx);

    return __evalUnaryOp(op, valOperand, operand.loc, source);
}

function partiallyEvalUnaryOp(
    op: AstUnaryOperation,
    operand: AstExpression,
    source: SrcInfo,
    ctx: CompilerContext,
): AstExpression {
    const simplOperand = partiallyEvalExpression(operand, ctx);

    if (isValue(simplOperand)) {
        const valueOperand = extractValue(simplOperand as ValueExpression);
        const result = __evalUnaryOp(
            op,
            valueOperand,
            simplOperand.loc,
            source,
        );
        // Wrap the value into a Tree to continue simplifications
        return makeValueExpression(result);
    } else {
        const newAst = makeUnaryExpression(op, simplOperand);
        return optimizer.applyRules(newAst);
    }
}

function fullyEvalBinaryOp(
    op: AstBinaryOperation,
    left: AstExpression,
    right: AstExpression,
    source: SrcInfo,
    ctx: CompilerContext,
): Value {
    const valLeft = evalConstantExpression(left, ctx);
    const valRight = evalConstantExpression(right, ctx);

    return __evalBinaryOp(op, valLeft, valRight, left.loc, right.loc, source);
}

function partiallyEvalBinaryOp(
    op: AstBinaryOperation,
    left: AstExpression,
    right: AstExpression,
    source: SrcInfo,
    ctx: CompilerContext,
): AstExpression {
    const leftOperand = partiallyEvalExpression(left, ctx);
    const rightOperand = partiallyEvalExpression(right, ctx);

    if (isValue(leftOperand) && isValue(rightOperand)) {
        const valueLeftOperand = extractValue(leftOperand as ValueExpression);
        const valueRightOperand = extractValue(rightOperand as ValueExpression);
        const result = __evalBinaryOp(
            op,
            valueLeftOperand,
            valueRightOperand,
            leftOperand.loc,
            rightOperand.loc,
            source,
        );
        // Wrap the value into a Tree to continue simplifications
        return makeValueExpression(result);
    } else {
        const newAst = makeBinaryExpression(op, leftOperand, rightOperand);
        return optimizer.applyRules(newAst);
    }
}

export function evalBinaryOp(
    op: AstBinaryOperation,
    valLeft: Value,
    valRight: Value,
): Value {
    return __evalBinaryOp(
        op,
        valLeft,
        valRight,
        DUMMY_LOCATION,
        DUMMY_LOCATION,
        DUMMY_LOCATION,
    );
}

function __evalBinaryOp(
    op: AstBinaryOperation,
    valLeft: Value,
    valRight: Value,
    refLeft: SrcInfo,
    refRight: SrcInfo,
    source: SrcInfo,
): Value {
    switch (op) {
        case "+":
            return ensureInt(
                ensureInt(valLeft, refLeft) + ensureInt(valRight, refRight),
                source,
            );
        case "-":
            return ensureInt(
                ensureInt(valLeft, refLeft) - ensureInt(valRight, refRight),
                source,
            );
        case "*":
            return ensureInt(
                ensureInt(valLeft, refLeft) * ensureInt(valRight, refRight),
                source,
            );
        case "/": {
            // The semantics of integer division for TVM (and by extension in Tact)
            // is a non-conventional one: by default it rounds towards negative infinity,
            // meaning, for instance, -1 / 5 = -1 and not zero, as in many mainstream languages.
            // Still, the following holds: a / b * b + a % b == a, for all b != 0.
            const r = ensureInt(valRight, refRight);
            if (r === 0n)
                throwErrorConstEval(
                    "divisor expression must be non-zero",
                    refRight,
                );
            return ensureInt(divFloor(ensureInt(valLeft, refLeft), r), source);
        }
        case "%": {
            // Same as for division, see the comment above
            // Example: -1 % 5 = 4
            const r = ensureInt(valRight, refRight);
            if (r === 0n)
                throwErrorConstEval(
                    "divisor expression must be non-zero",
                    refRight,
                );
            return ensureInt(modFloor(ensureInt(valLeft, refLeft), r), source);
        }
        case "&":
            return ensureInt(valLeft, refLeft) & ensureInt(valRight, refRight);
        case "|":
            return ensureInt(valLeft, refLeft) | ensureInt(valRight, refRight);
        case "^":
            return ensureInt(valLeft, refLeft) ^ ensureInt(valRight, refRight);
        case "<<": {
            const valNum = ensureInt(valLeft, refLeft);
            const valBits = ensureInt(valRight, refRight);
            if (0n > valBits || valBits > 256n) {
                throwErrorConstEval(
                    `the number of bits shifted ('${valBits}') must be within [0..256] range`,
                    refRight,
                );
            }
            try {
                return ensureInt(valNum << valBits, source);
            } catch (e) {
                if (e instanceof RangeError)
                    // this actually should not happen
                    throwErrorConstEval(
                        `integer does not fit into TVM Int type`,
                        source,
                    );
                throw e;
            }
        }
        case ">>": {
            const valNum = ensureInt(valLeft, refLeft);
            const valBits = ensureInt(valRight, refRight);
            if (0n > valBits || valBits > 256n) {
                throwErrorConstEval(
                    `the number of bits shifted ('${valBits}') must be within [0..256] range`,
                    refRight,
                );
            }
            try {
                return ensureInt(valNum >> valBits, source);
            } catch (e) {
                if (e instanceof RangeError)
                    // this is actually should not happen
                    throwErrorConstEval(
                        `integer does not fit into TVM Int type`,
                        source,
                    );
                throw e;
            }
        }
        case ">":
            return ensureInt(valLeft, refLeft) > ensureInt(valRight, refRight);
        case "<":
            return ensureInt(valLeft, refLeft) < ensureInt(valRight, refRight);
        case ">=":
            return ensureInt(valLeft, refLeft) >= ensureInt(valRight, refRight);
        case "<=":
            return ensureInt(valLeft, refLeft) <= ensureInt(valRight, refRight);
        case "==":
            // the null comparisons account for optional types, e.g.
            // a const x: Int? = 42 can be compared to null
            if (
                typeof valLeft !== typeof valRight &&
                valLeft !== null &&
                valRight !== null
            ) {
                throwErrorConstEval(
                    "operands of `==` must have same type",
                    source,
                );
            }
            return valLeft === valRight;
        case "!=":
            if (typeof valLeft !== typeof valRight) {
                throwErrorConstEval(
                    "operands of `!=` must have same type",
                    source,
                );
            }
            return valLeft !== valRight;
        case "&&":
            return (
                ensureBoolean(valLeft, refLeft) &&
                ensureBoolean(valRight, refRight)
            );
        case "||":
            return (
                ensureBoolean(valLeft, refLeft) ||
                ensureBoolean(valRight, refRight)
            );
    }
}

function evalConditional(
    condition: AstExpression,
    thenBranch: AstExpression,
    elseBranch: AstExpression,
    ctx: CompilerContext,
): Value {
    // here we rely on the typechecker that both branches have the same type
    const valCond = ensureBoolean(
        evalConstantExpression(condition, ctx),
        condition.loc,
    );
    if (valCond) {
        return evalConstantExpression(thenBranch, ctx);
    } else {
        return evalConstantExpression(elseBranch, ctx);
    }
}

function evalStructInstance(
    structTypeId: AstId,
    structFields: AstStructFieldInitializer[],
    ctx: CompilerContext,
): StructValue {
    return structFields.reduce(
        (resObj, fieldWithInit) => {
            resObj[fieldWithInit.field.text] = evalConstantExpression(
                fieldWithInit.initializer,
                ctx,
            );
            return resObj;
        },
        { $tactStruct: structTypeId.text } as StructValue,
    );
}

function evalFieldAccess(
    structExpr: AstExpression,
    fieldId: AstId,
    source: SrcInfo,
    ctx: CompilerContext,
): Value {
    // special case for contract/trait constant accesses via `self.constant`
    if (structExpr.kind === "id" && isSelfId(structExpr)) {
        const selfTypeRef = getExpType(ctx, structExpr);
        if (selfTypeRef.kind == "ref") {
            const contractTypeDescription = getType(ctx, selfTypeRef.name);
            const foundContractConst = contractTypeDescription.constants.find(
                (constId) => eqNames(fieldId, constId.name),
            );
            if (foundContractConst === undefined) {
                // not a constant, e.g. `self.storageVariable`
                throwNonFatalErrorConstEval(
                    `cannot a evaluate non-constant self field access`,
                    structExpr.loc,
                );
            }
            if (foundContractConst.value !== undefined) {
                return foundContractConst.value;
            } else {
                throwErrorConstEval(
                    `cannot evaluate declared contract/trait constant ${idTextErr(fieldId)} as it does not have a body`,
                    fieldId.loc,
                );
            }
        }
    }
    const valStruct = evalConstantExpression(structExpr, ctx);
    if (
        valStruct == null ||
        typeof valStruct !== "object" ||
        !("$tactStruct" in valStruct)
    ) {
        throwErrorConstEval(
            `constant struct expected, but got ${showValue(valStruct)}`,
            structExpr.loc,
        );
    }
    if (idText(fieldId) in valStruct) {
        return valStruct[idText(fieldId)]!;
    } else {
        // this cannot happen in a well-typed program
        throwErrorConstEval(
            `struct field ${idTextErr(fieldId)} is missing`,
            structExpr.loc,
        );
    }
}

function evalMethod(
    methodName: AstId,
    object: AstExpression,
    args: AstExpression[],
    source: SrcInfo,
    ctx: CompilerContext,
): Value {
    switch (idText(methodName)) {
        case "asComment": {
            ensureMethodArity(0, args, source);
            const comment = ensureString(
                evalConstantExpression(object, ctx),
                object.loc,
            );
            return new CommentValue(comment);
        }
        default:
            throwNonFatalErrorConstEval(
                `calls of ${idTextErr(methodName)} are not supported at this moment`,
                source,
            );
    }
}

function evalBuiltins(
    builtinName: AstId,
    args: AstExpression[],
    source: SrcInfo,
    ctx: CompilerContext,
): Value {
    switch (idText(builtinName)) {
        case "ton": {
            ensureFunArity(1, args, source);
            const tons = ensureString(
                evalConstantExpression(args[0]!, ctx),
                args[0]!.loc,
            );
            try {
                return ensureInt(BigInt(toNano(tons).toString(10)), source);
            } catch (e) {
                if (e instanceof Error && e.message === "Invalid number") {
                    throwErrorConstEval(
                        `invalid ${idTextErr(builtinName)} argument`,
                        source,
                    );
                }
                throw e;
            }
        }
        case "pow": {
            ensureFunArity(2, args, source);
            const valBase = ensureInt(
                evalConstantExpression(args[0]!, ctx),
                args[0]!.loc,
            );
            const valExp = ensureInt(
                evalConstantExpression(args[1]!, ctx),
                args[1]!.loc,
            );
            if (valExp < 0n) {
                throwErrorConstEval(
                    `${idTextErr(builtinName)} builtin called with negative exponent ${valExp}`,
                    source,
                );
            }
            try {
                return ensureInt(valBase ** valExp, source);
            } catch (e) {
                if (e instanceof RangeError) {
                    // even TS bigint type cannot hold it
                    throwErrorConstEval(
                        `integer does not fit into TVM Int type`,
                        source,
                    );
                }
                throw e;
            }
        }
        case "pow2": {
            ensureFunArity(1, args, source);
            const valExponent = ensureInt(
                evalConstantExpression(args[0]!, ctx),
                args[0]!.loc,
            );
            if (valExponent < 0n) {
                throwErrorConstEval(
                    `${idTextErr(builtinName)} builtin called with negative exponent ${valExponent}`,
                    source,
                );
            }
            try {
                return ensureInt(2n ** valExponent, source);
            } catch (e) {
                if (e instanceof RangeError) {
                    // even TS bigint type cannot hold it
                    throwErrorConstEval(
                        `integer does not fit into TVM Int type`,
                        source,
                    );
                }
                throw e;
            }
        }
        case "sha256": {
            ensureFunArity(1, args, source);
            const str = ensureString(
                evalConstantExpression(args[0]!, ctx),
                args[0]!.loc,
            );
            const dataSize = Buffer.from(str).length;
            if (dataSize > 128) {
                throwErrorConstEval(
                    `data is too large for sha256 hash, expected up to 128 bytes, got ${dataSize}`,
                    source,
                );
            }
            return BigInt("0x" + sha256_sync(str).toString("hex"));
        }
        case "emptyMap": {
            ensureFunArity(0, args, source);
            return null;
        }
        case "cell":
            {
                ensureFunArity(1, args, source);
                const str = ensureString(
                    evalConstantExpression(args[0]!, ctx),
                    args[0]!.loc,
                );
                try {
                    return Cell.fromBase64(str);
                } catch (_) {
                    throwErrorConstEval(
                        `invalid base64 encoding for a cell: ${str}`,
                        source,
                    );
                }
            }
            break;
        case "address":
            {
                ensureFunArity(1, args, source);
                const str = ensureString(
                    evalConstantExpression(args[0]!, ctx),
                    args[0]!.loc,
                );
                try {
                    const address = Address.parse(str);
                    if (address.workChain !== 0 && address.workChain !== -1) {
                        throwErrorConstEval(
                            `${str} is invalid address`,
                            source,
                        );
                    }
                    if (!enabledMasterchain(ctx) && address.workChain !== 0) {
                        throwErrorConstEval(
                            `address ${str} is from masterchain which is not enabled for this contract`,
                            source,
                        );
                    }
                    return address;
                } catch (_) {
                    throwErrorConstEval(
                        `invalid address encoding: ${str}`,
                        source,
                    );
                }
            }
            break;
        case "newAddress": {
            ensureFunArity(2, args, source);
            const wc = ensureInt(
                evalConstantExpression(args[0]!, ctx),
                args[0]!.loc,
            );
            const addr = Buffer.from(
                ensureInt(evalConstantExpression(args[1]!, ctx), args[1]!.loc)
                    .toString(16)
                    .padStart(64, "0"),
                "hex",
            );
            if (wc !== 0n && wc !== -1n) {
                throwErrorConstEval(
                    `expected workchain of an address to be equal 0 or -1, received: ${wc}`,
                    source,
                );
            }
            if (!enabledMasterchain(ctx) && wc !== 0n) {
                throwErrorConstEval(
                    `${wc}:${addr.toString("hex")} address is from masterchain which is not enabled for this contract`,
                    source,
                );
            }
            return new Address(Number(wc), addr);
        }
        default:
            throwNonFatalErrorConstEval(
                `unsupported builtin ${idTextErr(builtinName)}`,
                source,
            );
    }
}

function interpretEscapeSequences(stringLiteral: string) {
    return stringLiteral.replace(
        /\\\\|\\"|\\n|\\r|\\t|\\v|\\b|\\f|\\u{([0-9A-Fa-f]+)}|\\u([0-9A-Fa-f]{4})|\\x([0-9A-Fa-f]{2})/g,
        (match, unicodeCodePoint, unicodeEscape, hexEscape) => {
            switch (match) {
                case "\\\\":
                    return "\\";
                case '\\"':
                    return '"';
                case "\\n":
                    return "\n";
                case "\\r":
                    return "\r";
                case "\\t":
                    return "\t";
                case "\\v":
                    return "\v";
                case "\\b":
                    return "\b";
                case "\\f":
                    return "\f";
                default:
                    // Handle Unicode code point escape
                    if (unicodeCodePoint) {
                        const codePoint = parseInt(unicodeCodePoint, 16);
                        return String.fromCodePoint(codePoint);
                    }
                    // Handle Unicode escape
                    if (unicodeEscape) {
                        const codeUnit = parseInt(unicodeEscape, 16);
                        return String.fromCharCode(codeUnit);
                    }
                    // Handle hex escape
                    if (hexEscape) {
                        const hexValue = parseInt(hexEscape, 16);
                        return String.fromCharCode(hexValue);
                    }
                    return match;
            }
        },
    );
}

function lookupID(ast: AstId, ctx: CompilerContext): Value {
    if (hasStaticConstant(ctx, ast.text)) {
        const constant = getStaticConstant(ctx, ast.text);
        if (constant.value !== undefined) {
            return constant.value;
        } else {
            throwErrorConstEval(
                `cannot evaluate declared constant ${idTextErr(ast)} as it does not have a body`,
                ast.loc,
            );
        }
    }
    throwNonFatalErrorConstEval("cannot evaluate a variable", ast.loc);
}

export function evalConstantExpression(
    ast: AstExpression,
    ctx: CompilerContext,
): Value {
    switch (ast.kind) {
        case "id":
            return lookupID(ast, ctx);
        case "method_call":
            return evalMethod(ast.method, ast.self, ast.args, ast.loc, ctx);
        case "init_of":
            throwNonFatalErrorConstEval(
                "initOf is not supported at this moment",
                ast.loc,
            );
            break;
        case "null":
            return null;
        case "boolean":
            return ast.value;
        case "number":
            return ensureInt(ast.value, ast.loc);
        case "string":
            return ensureString(interpretEscapeSequences(ast.value), ast.loc);
        case "op_unary":
            return fullyEvalUnaryOp(ast.op, ast.operand, ast.loc, ctx);
        case "op_binary":
            return fullyEvalBinaryOp(ast.op, ast.left, ast.right, ast.loc, ctx);
        case "conditional":
            return evalConditional(
                ast.condition,
                ast.thenBranch,
                ast.elseBranch,
                ctx,
            );
        case "struct_instance":
            return evalStructInstance(ast.type, ast.args, ctx);
        case "field_access":
            return evalFieldAccess(ast.aggregate, ast.field, ast.loc, ctx);
        case "static_call":
            return evalBuiltins(ast.function, ast.args, ast.loc, ctx);
    }
}

export function partiallyEvalExpression(
    ast: AstExpression,
    ctx: CompilerContext,
): AstExpression {
    switch (ast.kind) {
        case "id":
            try {
                return makeValueExpression(lookupID(ast, ctx));
            } catch (e) {
                if (e instanceof TactConstEvalError) {
                    if (!e.fatal) {
                        // If a non-fatal error occurs during lookup, just return the symbol
                        return ast;
                    }
                }
                throw e;
            }
        case "method_call":
            // Does not partially evaluate at the moment. Will attempt to fully evaluate
            return makeValueExpression(
                evalMethod(ast.method, ast.self, ast.args, ast.loc, ctx),
            );
        case "init_of":
            throwNonFatalErrorConstEval(
                "initOf is not supported at this moment",
                ast.loc,
            );
            break;
        case "null":
            return ast;
        case "boolean":
            return ast;
        case "number":
            return makeValueExpression(ensureInt(ast.value, ast.loc));
        case "string":
            return makeValueExpression(
                ensureString(interpretEscapeSequences(ast.value), ast.loc),
            );
        case "op_unary":
            return partiallyEvalUnaryOp(ast.op, ast.operand, ast.loc, ctx);
        case "op_binary":
            return partiallyEvalBinaryOp(
                ast.op,
                ast.left,
                ast.right,
                ast.loc,
                ctx,
            );
        case "conditional":
            // Does not partially evaluate at the moment. Will attempt to fully evaluate
            return makeValueExpression(
                evalConditional(
                    ast.condition,
                    ast.thenBranch,
                    ast.elseBranch,
                    ctx,
                ),
            );
        case "struct_instance":
            // Does not partially evaluate at the moment. Will attempt to fully evaluate
            return makeValueExpression(
                evalStructInstance(ast.type, ast.args, ctx),
            );
        case "field_access":
            // Does not partially evaluate at the moment. Will attempt to fully evaluate
            return makeValueExpression(
                evalFieldAccess(ast.aggregate, ast.field, ast.loc, ctx),
            );
        case "static_call":
            // Does not partially evaluate at the moment. Will attempt to fully evaluate
            return makeValueExpression(
                evalBuiltins(ast.function, ast.args, ast.loc, ctx),
            );
    }
}<|MERGE_RESOLUTION|>--- conflicted
+++ resolved
@@ -12,13 +12,8 @@
     eqNames,
     idText,
 } from "./grammar/ast";
-<<<<<<< HEAD
 import { TactConstEvalError, idTextErr, throwConstEvalError } from "./errors";
-import { CommentValue, StructValue, Value } from "./types/types";
-=======
-import { idTextErr, throwConstEvalError } from "./errors";
 import { CommentValue, showValue, StructValue, Value } from "./types/types";
->>>>>>> d8893ca5
 import { sha256_sync } from "@ton/crypto";
 import {
     isValue,
